#include "Configuration.hpp"

#include <cstdlib>
#include <fstream>
#include <iostream>
#include <memory>
#include <stdexcept>
#include <string>
#include <tuple>
#include <utility>
#include <vector>
#include <cmath>

#include "json/json.h"

#include "AggregateEventStatistics.hpp"
#include "CommandLineConfiguration.hpp"
#include "EventDispatcher.hpp"
#include "EventStatistics.hpp"
#include "IndividualEventStatistics.hpp"
#include "NullEventStatistics.hpp"
#include "Partitioner.hpp"
<<<<<<< HEAD
#include "STLLTSFQueue.hpp"
=======
#include "ProfileGuidedPartitioner.hpp"
>>>>>>> 2147e7cb
#include "RoundRobinPartitioner.hpp"
#include "SequentialEventDispatcher.hpp"
#include "TimeWarpEventDispatcher.hpp"
#include "utility/memory.hpp"
#include "MatternGVTManager.hpp"
#include "MPICommunicationManager.hpp"
#include "PeriodicStateManager.hpp"
#include "AggressiveOutputManager.hpp"

namespace {
const static std::string DEFAULT_CONFIG = R"x({

// If max-sim-time > 0, the simulation will halt once the time has been reached
"max-sim-time": 0,

// Valid options are "sequential" and "time-warp"
"simulation-type": "sequential",

"statistics": {
    // Valid options are "none", "json", "csv", "graphviz", and "metis".
    // "json" and "csv" are individual statistics, others are aggregate.
    "type": "none",
    // If statistics-type is not "none", save the output in this file
    "file": "statistics.out"
},

<<<<<<< HEAD
// Valid options are "default" and "round-robin". "default" will use user
// provided partitioning if given, else "round-robin".
"partitioning": "default",

"state-saving": {
    "type": "periodic",
    "period": 10
},

"cancellation": "aggressive"
=======
"partitioning": {
    // Valid options are "default", "round-robin" and "profile-guided".
    // "default" will use user provided partitioning if given, else
    // "round-robin".
    "type": "default",
    // The path to the statistics file that was created from a previous run.
    // Only used if "partitioning-type" is "provided-guided".
    "file": "statistics.out"
}
>>>>>>> 2147e7cb

})x";


// Recursively copy the values of b into a. Both a and b must be objects.
void update(Json::Value& a, Json::Value& b) {
    if (!a.isObject() || !b.isObject()) { return; }

    for (const auto& key : b.getMemberNames()) {
        if (a[key].isObject()) {
            update(a[key], b[key]);
        } else {
            a[key] = b[key];
        }
    }
}

Json::Value parseJsonFile(std::string filename) {
    Json::Reader reader;
    std::ifstream input(filename);

    if (!input.is_open()) {
        throw std::runtime_error(std::string("Could not open configuration file ") + filename);
    }

    Json::Value root;
    auto success = reader.parse(input, root);
    input.close();

    if (!success) {
        throw std::runtime_error(std::string("Failed to parse configuration\n") +
                                 reader.getFormattedErrorMessages());
    }

    return root;
}

} // namespace

namespace warped {

std::unique_ptr<CommunicationManager> Communicator::comm_manager_;

Configuration::Configuration(const std::string& config_file_name, unsigned int max_sim_time)
    : config_file_name_(config_file_name), max_sim_time_(max_sim_time), root_(nullptr)
{ readUserConfig(); }

Configuration::Configuration(const std::string& model_description, int argc,
                             const char* const* argv,
                             const std::vector<TCLAP::Arg*>& cmd_line_args)
    : config_file_name_(""), max_sim_time_(0), root_(make_unique<Json::Value>())
{ init(model_description, argc, argv, cmd_line_args); }

Configuration::Configuration(const std::string& model_description, int argc,
                             const char* const* argv)
    : config_file_name_(""), max_sim_time_(0), root_(make_unique<Json::Value>())
{ init(model_description, argc, argv, {}); }

Configuration::~Configuration() = default;

void Configuration::readUserConfig() {
    if (!config_file_name_.empty()) {
        auto root2 = parseJsonFile(config_file_name_);
        update(*root_, root2);
    }
}

void Configuration::init(const std::string& model_description, int argc, const char* const* argv,
                         const std::vector<TCLAP::Arg*>& cmd_line_args) {
    Json::Reader reader;

    if (!reader.parse(DEFAULT_CONFIG, *root_)) {
        throw std::runtime_error(std::string("Failed to parse default configuration\n") +
                                 reader.getFormattedErrorMessages());
    }

    // Update the JSON root with any command line args given
    bool should_dump;
    CommandLineConfiguration clc(*root_);
    std::tie(should_dump, config_file_name_) = clc.parse(model_description, argc, argv, cmd_line_args);

    readUserConfig();

    if (should_dump) {
        std::cout << *root_ << std::endl;
        std::exit(0);
    }
}

<<<<<<< HEAD
std::tuple<std::unique_ptr<EventDispatcher>, unsigned int>
Configuration::makeDispatcher(unsigned int num_objects) {
=======
std::unique_ptr<EventDispatcher> Configuration::makeDispatcher() {
    if ((*root_)["max-sim-time"].isUInt()) {
        max_sim_time_ = (*root_)["max-sim-time"].asUInt();
    }

>>>>>>> 2147e7cb
    if ((*root_)["simulation-type"].asString() == "time-warp") {
        //TODO: Create, configure, and return a TimeWarpEventDispatcher
        // This is just a rough idea of how the dispatcher could be configured
        // if ((*root_)["ltsf-queue"].asString() == "ladder-queue" {
        //     std::unique_ptr<LTSFQueue> queue = make_unique<LadderQueue>();
        // }

        std::unique_ptr<GVTManager> gvt_manager = make_unique<MatternGVTManager>();

        std::unique_ptr<LTSFQueue> queue = make_unique<STLLTSFQueue>();//TODO just a placeholder

        std::unique_ptr<CommunicationManager> comm_manager = make_unique<MPICommunicationManager>();
        int num_partitions = Communicator::initCommunicationManager(std::move(comm_manager));
        int objects_per_partition = std::ceil(num_objects/num_partitions);

        std::unique_ptr<StateManager> state_manager;
        if ((*root_)["state-saving"]["type"].asString() == "periodic") {
            int period = (*root_)["state-saving"]["period"].asInt();
            state_manager = make_unique<PeriodicStateManager>(objects_per_partition, period);
        }

        std::unique_ptr<OutputManager> output_manager;
        if ((*root_)["cancellation"].asString() == "aggressive") {
            output_manager = make_unique<AggressiveOutputManager>(objects_per_partition);
        }

        return std::make_tuple(make_unique<TimeWarpEventDispatcher>(max_sim_time_,
            std::move(queue), std::move(gvt_manager), std::move(state_manager),
            std::move(output_manager)), num_partitions);
    }

    // Return a SequentialEventDispatcher by default
    std::unique_ptr<EventStatistics> stats;
    auto statistics_type = (*root_)["statistics"]["type"].asString();
    auto statistics_file = (*root_)["statistics"]["file"].asString();
    if (statistics_type == "json") {
        auto type = IndividualEventStatistics::OutputType::Json;
        stats = make_unique<IndividualEventStatistics>(statistics_file, type);
    } else if (statistics_type == "csv") {
        auto type = IndividualEventStatistics::OutputType::Csv;
        stats = make_unique<IndividualEventStatistics>(statistics_file, type);
    } else if (statistics_type == "graphviz") {
        auto type = AggregateEventStatistics::OutputType::Graphviz;
        stats = make_unique<AggregateEventStatistics>(statistics_file, type);
    } else if (statistics_type == "metis") {
        auto type = AggregateEventStatistics::OutputType::Metis;
        stats = make_unique<AggregateEventStatistics>(statistics_file, type);
    } else {
        stats = make_unique<NullEventStatistics>();
    }
    return std::make_tuple(make_unique<SequentialEventDispatcher>(max_sim_time_,
        std::move(stats)), 1);
}

std::unique_ptr<Partitioner> Configuration::makePartitioner() {
    auto partitioner_type = (*root_)["partitioning"]["type"].asString();
    if (partitioner_type == "default" || partitioner_type == "round-robin") {
        return make_unique<RoundRobinPartitioner>();
    } else if (partitioner_type == "profile-guided") {
        auto filename = (*root_)["partitioning"]["file"].asString();
        std::ifstream input(filename);
        if (!input.is_open()) {
            throw std::runtime_error(std::string("Could not open statistics file ") + filename);
        }
        return make_unique<ProfileGuidedPartitioner>(input);
    }
    throw std::runtime_error(std::string("Invalid partitioning type: ") + partitioner_type);
}

std::unique_ptr<Partitioner>
Configuration::makePartitioner(std::unique_ptr<Partitioner> user_partitioner) {
    const auto& partitioner_type = (*root_)["partitioning"];
    if (partitioner_type == "default") {
        return std::move(user_partitioner);
    }
    return makePartitioner();
}

} // namespace warped<|MERGE_RESOLUTION|>--- conflicted
+++ resolved
@@ -20,11 +20,8 @@
 #include "IndividualEventStatistics.hpp"
 #include "NullEventStatistics.hpp"
 #include "Partitioner.hpp"
-<<<<<<< HEAD
 #include "STLLTSFQueue.hpp"
-=======
 #include "ProfileGuidedPartitioner.hpp"
->>>>>>> 2147e7cb
 #include "RoundRobinPartitioner.hpp"
 #include "SequentialEventDispatcher.hpp"
 #include "TimeWarpEventDispatcher.hpp"
@@ -51,18 +48,13 @@
     "file": "statistics.out"
 },
 
-<<<<<<< HEAD
-// Valid options are "default" and "round-robin". "default" will use user
-// provided partitioning if given, else "round-robin".
-"partitioning": "default",
-
 "state-saving": {
     "type": "periodic",
     "period": 10
 },
 
 "cancellation": "aggressive"
-=======
+
 "partitioning": {
     // Valid options are "default", "round-robin" and "profile-guided".
     // "default" will use user provided partitioning if given, else
@@ -72,7 +64,6 @@
     // Only used if "partitioning-type" is "provided-guided".
     "file": "statistics.out"
 }
->>>>>>> 2147e7cb
 
 })x";
 
@@ -162,16 +153,13 @@
     }
 }
 
-<<<<<<< HEAD
+
 std::tuple<std::unique_ptr<EventDispatcher>, unsigned int>
 Configuration::makeDispatcher(unsigned int num_objects) {
-=======
-std::unique_ptr<EventDispatcher> Configuration::makeDispatcher() {
     if ((*root_)["max-sim-time"].isUInt()) {
         max_sim_time_ = (*root_)["max-sim-time"].asUInt();
     }
 
->>>>>>> 2147e7cb
     if ((*root_)["simulation-type"].asString() == "time-warp") {
         //TODO: Create, configure, and return a TimeWarpEventDispatcher
         // This is just a rough idea of how the dispatcher could be configured

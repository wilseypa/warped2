--- conflicted
+++ resolved
@@ -71,13 +71,6 @@
 
     // LP Migration valid options are "on" and "off"
     "lp-migration": "off",
-<<<<<<< HEAD
-
-    "fossil-collection" : {
-        "objects-per-cycle": 100
-    },
-=======
->>>>>>> a1d7ae17
 
     "communication" : {
         "send-queue-size" : 10000,
@@ -320,17 +313,10 @@
         }
 
         return make_unique<TimeWarpEventDispatcher>(max_sim_time_,
-<<<<<<< HEAD
-            num_worker_threads, num_schedulers, is_lp_migration_on, comm_manager, 
-            std::move(event_set), std::move(mattern_gvt_manager), std::move(local_gvt_manager), 
-            std::move(state_manager), std::move(output_manager), std::move(twfs_manager), 
-            std::move(termination_manager),std::move(tw_stats), fc_objects_per_cycle);
-=======
             num_worker_threads, num_schedulers, is_lp_migration_on, comm_manager,
             std::move(event_set), std::move(mattern_gvt_manager), std::move(local_gvt_manager),
             std::move(state_manager),std::move(output_manager), std::move(twfs_manager),
             std::move(termination_manager), std::move(tw_stats));
->>>>>>> a1d7ae17
     }
 
     if (comm_manager->getNumProcesses() > 1) {

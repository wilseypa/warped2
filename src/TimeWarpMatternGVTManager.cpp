#include <limits>   // for infinity (std::numeric_limits<>::max())
#include <algorithm>    // for std::min()
#include <cassert>

#include "TimeWarpMatternGVTManager.hpp"
#include "utility/memory.hpp"           // for make_unique

/*  This class implements the Mattern GVT algorithm and provides methods
 *  for initiating a calculation cycle and for processing received tokens
 */

WARPED_REGISTER_POLYMORPHIC_SERIALIZABLE_CLASS(warped::MatternGVTToken)
WARPED_REGISTER_POLYMORPHIC_SERIALIZABLE_CLASS(warped::GVTUpdateMessage)

namespace warped {

void TimeWarpMatternGVTManager::initialize() {
    WARPED_REGISTER_MSG_HANDLER(TimeWarpMatternGVTManager, receiveMatternGVTToken, MatternGVTToken);
    WARPED_REGISTER_MSG_HANDLER(TimeWarpMatternGVTManager, receiveGVTUpdate, GVTUpdateMessage);
    gvt_start = std::chrono::steady_clock::now();
}

unsigned int TimeWarpMatternGVTManager::infinityVT() {
    return std::numeric_limits<unsigned int>::max();
}

void TimeWarpMatternGVTManager::receiveEventUpdateState(MatternColor color) {
    state_.lock_.lock();
    if (color == MatternColor::WHITE) {
        state_.white_msg_counter_--;
    }
    state_.lock_.unlock();
}

MatternColor TimeWarpMatternGVTManager::sendEventUpdateState(unsigned int timestamp) {
<<<<<<< HEAD

    MatternColor color;

=======
>>>>>>> 892225dd
    state_.lock_.lock();

    if (state_.color_ == MatternColor::WHITE) {
        state_.white_msg_counter_++;
    } else {
        min_red_msg_timestamp_ = std::min(min_red_msg_timestamp_, timestamp);
    }
<<<<<<< HEAD
    color = state_.color_;
=======

    MatternColor color = state_.color_;
>>>>>>> 892225dd

    state_.lock_.unlock();

    return color;
}

bool TimeWarpMatternGVTManager::startGVT() {

    // Only node 0 can start a new GVT calculation
    // NOTE: This will work for a single node simulation also
    if (comm_manager_->getID() != 0 || !master_can_start_) {
        return false;
    }

    // Get current time
    auto now = std::chrono::steady_clock::now();

    // Calculate time since last GVT start
    auto elapsed = std::chrono::duration_cast<std::chrono::milliseconds>(now - gvt_start).count();

    // If token is not already pending and its time to start new calculation
    if (gVT_token_pending_ == false && elapsed >= gvt_period_) {

        if (comm_manager_->getNumProcesses() > 1) {
            state_.lock_.lock();
<<<<<<< HEAD
            state_.color_ = MatternColor::RED;
            state_.lock_.unlock();

            min_red_msg_timestamp_ = infinityVT();
            global_min_ = infinityVT();
=======
            assert(state_.color_ == MatternColor::WHITE);
            state_.color_ = MatternColor::RED;
            state_.lock_.unlock();
>>>>>>> 892225dd

            gVT_token_pending_ = true;
        }

        // gvt_start is always used whether this is run on a single node or a cluster
        gvt_start = now;

        // In the middle of a GVT calc, master cannot start again.
        master_can_start_ = false;

        return true;
    }

    return false;
}

bool TimeWarpMatternGVTManager::needLocalGVT() {
    if (need_local_gvt_) {
        need_local_gvt_ = false;
        return true;
    }
    return false;
}

void TimeWarpMatternGVTManager::sendMatternGVTToken(unsigned int local_minimum) {
    unsigned int sender_id = comm_manager_->getID();
    unsigned int num_processes = comm_manager_->getNumProcesses();

    // We shouldn't send a token, so don't
    if (!gVT_token_pending_)
        return;

    if (comm_manager_->getID() == 0) {
        global_min_ = infinityVT();  // Reset global min clock for another round
    }

    state_.lock_.lock();
    auto msg = make_unique<MatternGVTToken>(sender_id, (sender_id + 1) % num_processes,
        std::min(local_minimum, global_min_), min_red_msg_timestamp_,
        state_.white_msg_counter_ + msg_count_);
    state_.white_msg_counter_ = 0;
    state_.lock_.unlock();

    token_iteration_++;

<<<<<<< HEAD
    comm_manager_->insertMessage(std::move(msg));
=======
    gVT_token_pending_ = false;

    comm_manager_->sendMessage(std::move(msg));
>>>>>>> 892225dd
}

void TimeWarpMatternGVTManager::receiveMatternGVTToken(
    std::unique_ptr<TimeWarpKernelMessage> kmsg) {

    auto msg = unique_cast<TimeWarpKernelMessage, MatternGVTToken>(std::move(kmsg));
    unsigned int process_id = comm_manager_->getID();

    state_.lock_.lock();

    if (process_id == 0) {
        // Initiator received the message
        if ((state_.white_msg_counter_ + msg->count == 0) && (token_iteration_ > 1)) {
            // At this point all white messages are accounted for so we can
            // calculate the GVT now
            sendGVTUpdate(std::min(msg->m_clock, msg->m_send));

            // Reset
            msg_count_ = 0;

        } else {
            // Accumulations
            min_red_msg_timestamp_ = std::min(msg->m_send, min_red_msg_timestamp_);
            global_min_ = infinityVT();
            msg_count_ = 0;

            // Set flags
            need_local_gvt_ = true;
            gVT_token_pending_ = true;
        }

    } else {
        // A node other than the initiator is now receiving a control message
        if (state_.color_ == MatternColor::WHITE) {
            min_red_msg_timestamp_ = infinityVT();
            state_.color_ = MatternColor::RED;
        }

        // Accumulations
        min_red_msg_timestamp_ = std::min(msg->m_send, min_red_msg_timestamp_);
        global_min_ = std::min(global_min_, msg->m_clock);
        msg_count_ = msg->count;

        // Set flags
        need_local_gvt_ = true;
        gVT_token_pending_ = true;
    }

    state_.lock_.unlock();
}

void TimeWarpMatternGVTManager::resetState() {
    state_.lock_.lock();
    state_.color_ = MatternColor::WHITE;
<<<<<<< HEAD
=======
    state_.white_msg_counter_ = 0;
>>>>>>> 892225dd
    state_.lock_.unlock();

    token_iteration_ = 0;
    global_min_ = infinityVT();
    min_red_msg_timestamp_ = infinityVT();

    master_can_start_ = true;
}

void TimeWarpMatternGVTManager::receiveGVTUpdate(std::unique_ptr<TimeWarpKernelMessage> kmsg) {
    auto msg = unique_cast<TimeWarpKernelMessage, GVTUpdateMessage>(std::move(kmsg));
    gVT_ = msg->new_gvt;
    gvt_updated_ = true;
}

bool TimeWarpMatternGVTManager::gvtUpdated() {
    if (gvt_updated_) {
        gvt_updated_ = false;
        return true;
    }
    return false;
}

void TimeWarpMatternGVTManager::sendGVTUpdate(unsigned int gvt) {
    // Send GVT update to all nodes including self
    for (unsigned int i = 0; i < comm_manager_->getNumProcesses(); i++) {
        auto update_msg = make_unique<GVTUpdateMessage>(0, i, gvt);
        comm_manager_->insertMessage(std::move(update_msg));
    }
}

} // namespace warped<|MERGE_RESOLUTION|>--- conflicted
+++ resolved
@@ -33,12 +33,6 @@
 }
 
 MatternColor TimeWarpMatternGVTManager::sendEventUpdateState(unsigned int timestamp) {
-<<<<<<< HEAD
-
-    MatternColor color;
-
-=======
->>>>>>> 892225dd
     state_.lock_.lock();
 
     if (state_.color_ == MatternColor::WHITE) {
@@ -46,12 +40,8 @@
     } else {
         min_red_msg_timestamp_ = std::min(min_red_msg_timestamp_, timestamp);
     }
-<<<<<<< HEAD
-    color = state_.color_;
-=======
 
     MatternColor color = state_.color_;
->>>>>>> 892225dd
 
     state_.lock_.unlock();
 
@@ -77,17 +67,9 @@
 
         if (comm_manager_->getNumProcesses() > 1) {
             state_.lock_.lock();
-<<<<<<< HEAD
-            state_.color_ = MatternColor::RED;
-            state_.lock_.unlock();
-
-            min_red_msg_timestamp_ = infinityVT();
-            global_min_ = infinityVT();
-=======
             assert(state_.color_ == MatternColor::WHITE);
             state_.color_ = MatternColor::RED;
             state_.lock_.unlock();
->>>>>>> 892225dd
 
             gVT_token_pending_ = true;
         }
@@ -133,13 +115,9 @@
 
     token_iteration_++;
 
-<<<<<<< HEAD
     comm_manager_->insertMessage(std::move(msg));
-=======
     gVT_token_pending_ = false;
 
-    comm_manager_->sendMessage(std::move(msg));
->>>>>>> 892225dd
 }
 
 void TimeWarpMatternGVTManager::receiveMatternGVTToken(
@@ -194,10 +172,7 @@
 void TimeWarpMatternGVTManager::resetState() {
     state_.lock_.lock();
     state_.color_ = MatternColor::WHITE;
-<<<<<<< HEAD
-=======
     state_.white_msg_counter_ = 0;
->>>>>>> 892225dd
     state_.lock_.unlock();
 
     token_iteration_ = 0;

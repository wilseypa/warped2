#include <algorithm>
#include <cassert>

#include "TimeWarpEventSet.hpp"
#include "utility/warnings.hpp"

namespace warped {

void TimeWarpEventSet::initialize (unsigned int num_of_objects, 
                                   unsigned int num_of_schedulers,
                                   unsigned int num_of_worker_threads) {

    num_of_objects_ = num_of_objects;
    num_of_schedulers_ = num_of_schedulers;

    /* Create the unprocessed and processed queues and their locks.
       Also create the uprocessed queue to schedule queue map. */

    unprocessed_queue_lock_ = make_unique<std::mutex []>(num_of_objects);
    processed_queue_lock_ = make_unique<std::mutex []>(num_of_objects);

    /* Initialize the rollback warning and scheduled event structures 
       for each object. */
    continuous_straggler_flags_ = make_unique<unsigned int []>(num_of_objects);
    memset(continuous_straggler_flags_.get(), 0, num_of_objects*sizeof(unsigned int));
    gvt_straggler_flags_ = make_unique<unsigned int []>(num_of_objects);
    memset(gvt_straggler_flags_.get(), 0, num_of_objects*sizeof(unsigned int));

    for (unsigned int obj_id = 0; obj_id < num_of_objects; obj_id++) {
        unprocessed_queue_.push_back(
            make_unique<std::multiset<std::shared_ptr<Event>, compareEvents>>());
        processed_queue_.push_back(
            make_unique<std::vector<std::shared_ptr<Event>>>());
        coast_forward_queue_.push_back(
            make_unique<std::vector<std::shared_ptr<Event>>>());
        event_scheduled_from_obj_.push_back(nullptr);
        unprocessed_queue_scheduler_map_.push_back(obj_id % num_of_schedulers);
    }

    // Create the schedule queues and their locks
    for (unsigned int scheduler_id = 0; 
            scheduler_id < num_of_schedulers; scheduler_id++) {
        schedule_queue_.push_back(make_unique<STLLTSFQueue>());
    }
    schedule_queue_lock_ = make_unique<std::mutex []>(num_of_schedulers);

    // Map worker threads to schedule queues
    for (unsigned int thread_id = 0; 
            thread_id < num_of_worker_threads; thread_id++) {
        worker_thread_scheduler_map_.push_back(thread_id % num_of_schedulers);
    }
}

void TimeWarpEventSet::insertEvent (unsigned int obj_id, 
                                    std::shared_ptr<Event> event) {

    bool found_event = false;
    unprocessed_queue_lock_[obj_id].lock();
    if (event->event_type_ == EventType::NEGATIVE) {
        for (auto event_iterator : *unprocessed_queue_[obj_id]) {
            if (*event == *event_iterator) {
<<<<<<< HEAD
=======
                event.reset();
>>>>>>> adf23bcf
                unprocessed_queue_[obj_id]->erase(event_iterator);
                event_iterator.reset();
                found_event = true;
                break;
            }
        }
    }

    /* If positive event or if negative event not cancelled out in unprocessed queue */
    if (!found_event) {
        if (unprocessed_queue_[obj_id]->empty() && 
                (event_scheduled_from_obj_[obj_id] == nullptr)) {
            unsigned int scheduler_id = unprocessed_queue_scheduler_map_[obj_id];
            schedule_queue_lock_[scheduler_id].lock();
            schedule_queue_[scheduler_id]->push(event);
            schedule_queue_lock_[scheduler_id].unlock();
            event_scheduled_from_obj_[obj_id] = event;
        } else {
            unprocessed_queue_[obj_id]->insert(event);

            /* If event has timestamp lower than the scheduled event */
            if ((event_scheduled_from_obj_[obj_id] != nullptr) && 
                    ((*event < *event_scheduled_from_obj_[obj_id]) || 
                     (event->event_type_ == EventType::NEGATIVE)) &&
                     (**unprocessed_queue_[obj_id]->begin() == *event)) {

                straggler_flags_lock_.lock();
                continuous_straggler_flags_[obj_id]++;
                continuous_straggler_cnt_++;
                straggler_flags_lock_.unlock();
            }
        }
    }
    unprocessed_queue_lock_[obj_id].unlock();
}

std::shared_ptr<Event> TimeWarpEventSet::getEvent (unsigned int thread_id) { 

    std::shared_ptr<Event> event = nullptr;
    unsigned int scheduler_id = worker_thread_scheduler_map_[thread_id];
    schedule_queue_lock_[scheduler_id].lock();
    event = schedule_queue_[scheduler_id]->pop();
    schedule_queue_lock_[scheduler_id].unlock();
    return event;
}

std::unique_ptr<std::vector<std::shared_ptr<Event>>> 
        TimeWarpEventSet::getEventsForCoastForward (unsigned int obj_id) {

    auto events = make_unique<std::vector<std::shared_ptr<Event>>>();
    processed_queue_lock_[obj_id].lock();
    auto events_coast_forward = std::move(coast_forward_queue_[obj_id]);
    coast_forward_queue_[obj_id] = std::move(events);
    processed_queue_lock_[obj_id].unlock();
    return (std::move(events_coast_forward));
}

void TimeWarpEventSet::startScheduling (unsigned int obj_id) {

    unprocessed_queue_lock_[obj_id].lock();
    if (!unprocessed_queue_[obj_id]->empty()) {
        std::shared_ptr<Event> event = *unprocessed_queue_[obj_id]->begin();

        struct compareEvents cmp;
        assert(**std::min_element(unprocessed_queue_[obj_id]->begin(),
                unprocessed_queue_[obj_id]->end(), cmp) == *event);

        unsigned int scheduler_id = unprocessed_queue_scheduler_map_[obj_id];
        schedule_queue_lock_[scheduler_id].lock();
        schedule_queue_[scheduler_id]->push(event);
        schedule_queue_lock_[scheduler_id].unlock();
        event_scheduled_from_obj_[obj_id] = event;
        unprocessed_queue_[obj_id]->erase(event);
    } else {
        event_scheduled_from_obj_[obj_id] = nullptr;
    }
    unprocessed_queue_lock_[obj_id].unlock();
}

void TimeWarpEventSet::coastForwardedEvent(unsigned int obj_id, std::shared_ptr<Event> event) {

    processed_queue_lock_[obj_id].lock();
    processed_queue_[obj_id]->push_back(event);
    processed_queue_lock_[obj_id].unlock();
}

void TimeWarpEventSet::replenishScheduler (unsigned int obj_id, std::shared_ptr<Event> old_event) {

    // Move old event from unprocessed queue to processed queue. 
    // Note: Old event might not be the smallest event in unprocessed queue.
    processed_queue_lock_[obj_id].lock();
    processed_queue_[obj_id]->push_back(old_event);
    processed_queue_lock_[obj_id].unlock();
    startScheduling(obj_id);
}

void TimeWarpEventSet::fossilCollectAll (unsigned int fossil_collect_time) {

    for (unsigned int obj_id = 0; obj_id < num_of_objects_; obj_id++) {
        processed_queue_lock_[obj_id].lock();
        for (auto event_iterator = processed_queue_[obj_id]->begin(); 
                event_iterator != processed_queue_[obj_id]->end();) {
            if ((*event_iterator)->timestamp() >= fossil_collect_time) {
                event_iterator++;
            } else {
                event_iterator->reset();
                event_iterator = processed_queue_[obj_id]->erase(event_iterator);
            }
        }
        processed_queue_lock_[obj_id].unlock();
    }
}

void TimeWarpEventSet::rollback (unsigned int obj_id, unsigned int restored_time) {

    processed_queue_lock_[obj_id].lock();
    unsigned int processed_queue_len = processed_queue_[obj_id]->size();
    while (processed_queue_len > 0) {
        if ((*processed_queue_[obj_id])[processed_queue_len-1]->timestamp() >= restored_time) {
            coast_forward_queue_[obj_id]->insert(coast_forward_queue_[obj_id]->begin(),
                (*processed_queue_[obj_id])[processed_queue_len-1]);
            processed_queue_[obj_id]->pop_back();
        }
        processed_queue_len--;
    }
    processed_queue_lock_[obj_id].unlock();

    straggler_flags_lock_.lock();
    continuous_straggler_flags_[obj_id]--;
    continuous_straggler_cnt_--;
    if (gvt_flag_ && (gvt_straggler_flags_[obj_id] > 0)) {
        gvt_straggler_flags_[obj_id]--;
        gvt_straggler_cnt_--;
        if (gvt_straggler_cnt_ == 0) {
            gvt_flag_ = false;
        }
    }

    straggler_flags_lock_.unlock();
}

void TimeWarpEventSet::gvtCalcRequest () {
    straggler_flags_lock_.lock();

    std::memcpy(gvt_straggler_flags_.get(), continuous_straggler_flags_.get(),
        num_of_objects_*sizeof(unsigned int));
    gvt_straggler_cnt_ = continuous_straggler_cnt_;
    gvt_flag_ = true;

    straggler_flags_lock_.unlock();
}

bool TimeWarpEventSet::isRollbackPending () {
    return gvt_flag_;
}

} // namespace warped
<|MERGE_RESOLUTION|>--- conflicted
+++ resolved
@@ -59,10 +59,7 @@
     if (event->event_type_ == EventType::NEGATIVE) {
         for (auto event_iterator : *unprocessed_queue_[obj_id]) {
             if (*event == *event_iterator) {
-<<<<<<< HEAD
-=======
                 event.reset();
->>>>>>> adf23bcf
                 unprocessed_queue_[obj_id]->erase(event_iterator);
                 event_iterator.reset();
                 found_event = true;

--- conflicted
+++ resolved
@@ -143,18 +143,12 @@
             unsigned int current_object_id = local_object_id_by_name_[event->receiverName()];
             SimulationObject* current_object = objects_by_name_[event->receiverName()];
 
-<<<<<<< HEAD
-            // Check to see if straggler/negative event and rollback if true
-            if ((event->timestamp() < object_simulation_time_[current_object_id]) || 
-                    ((event->event_type_ == EventType::NEGATIVE))) {
-=======
             // Check to see if straggler event and rollback if true
             if ((prev_processed_event_[current_object_id]) && 
                     ((*event < *prev_processed_event_[current_object_id]) || 
                      ((*event == *prev_processed_event_[current_object_id]) && 
                       (event->event_type_ == EventType::NEGATIVE)))) {
 
->>>>>>> c3c91ae0
                 rollback(event, current_object_id, current_object);
                 rollback_count_++;
                 if (event->event_type_ == EventType::NEGATIVE) {
